--- conflicted
+++ resolved
@@ -73,263 +73,147 @@
     //!
     //! This is needed for obtaining transforms from the robot's body frame to the frames of sensors (IMU and GPS)
     //!
-<<<<<<< HEAD
+    std::string base_link_frame_id_;
+
+    //! @brief Whether or not we broadcast the UTM transform
+    //!
     bool broadcast_utm_transform_;
-=======
-    std::string base_link_frame_id_;
->>>>>>> d63870d1
-
-    //! @brief Whether or not we broadcast the UTM transform
-    //!
-<<<<<<< HEAD
+
+    //! @brief Timestamp of the latest good GPS message
+    //!
+    //! We assign this value to the timestamp of the odometry message that we output
+    //!
+    ros::Time gps_update_time_;
+
+    //! @brief Whether or not we have new GPS data
+    //!
+    //! We only want to compute and broadcast our transformed GPS data if it's new. This variable keeps track of that.
+    //!
+    bool gps_updated_;
+
+    //! @brief Whether or not the GPS fix is usable
+    //!
+    bool has_transform_gps_;
+
+    //! @brief Signifies that we have received an IMU message
+    //!
+    bool has_transform_imu_;
+
+    //! @brief Signifies that we have received an odometry message
+    //!
+    bool has_transform_odom_;
+
+    //! @brief Covariance for most recent odometry data
+    //!
+    Eigen::MatrixXd latest_odom_covariance_;
+
+    //! @brief Covariance for most recent GPS/UTM data
+    //!
+    Eigen::MatrixXd latest_utm_covariance_;
+
+    //! @brief Latest GPS data, stored as UTM coords
+    //!
+    tf2::Transform latest_utm_pose_;
+
+    //! @brief Latest odometry pose data
+    //!
+    tf2::Transform latest_world_pose_;
+
+    //! @brief Parameter that specifies the magnetic declination for the robot's environment.
+    //!
     double magnetic_declination_;
-=======
-    bool broadcast_utm_transform_;
->>>>>>> d63870d1
-
-    //! @brief Timestamp of the latest good GPS message
+
+    //! @brief Timestamp of the latest good odometry message
     //!
     //! We assign this value to the timestamp of the odometry message that we output
     //!
-<<<<<<< HEAD
-    double utm_odom_tf_yaw_;
-=======
-    ros::Time gps_update_time_;
->>>>>>> d63870d1
-
-    //! @brief Whether or not we have new GPS data
-    //!
-    //! We only want to compute and broadcast our transformed GPS data if it's new. This variable keeps track of that.
-    //!
-<<<<<<< HEAD
-    bool has_transform_gps_;
-=======
-    bool gps_updated_;
->>>>>>> d63870d1
-
-    //! @brief Whether or not the GPS fix is usable
-    //!
-<<<<<<< HEAD
-    bool has_transform_odom_;
-=======
-    bool has_transform_gps_;
->>>>>>> d63870d1
-
-    //! @brief Signifies that we have received an IMU message
-    //!
-    bool has_transform_imu_;
-
-    //! @brief Signifies that we have received an odometry message
-    //!
-<<<<<<< HEAD
+    ros::Time odom_update_time_;
+
+    //! @brief Whether or not we have new odometry data
+    //!
+    //! If we're creating filtered GPS messages, then we only want to broadcast them when new odometry data arrives.
+    //!
+    bool odom_updated_;
+
+    //! @brief Whether or not we publish filtered GPS messages
+    //!
+    bool publish_gps_;
+
+    //! @brief Transform buffer for managing coordinate transforms
+    //!
+    tf2_ros::Buffer tf_buffer_;
+
+    //! @brief Transform listener for receiving transforms
+    //!
+    tf2_ros::TransformListener tf_listener_;
+
+    //! @brief Whether or not we've computed a good heading
+    //!
     bool transform_good_;
-=======
-    bool has_transform_odom_;
->>>>>>> d63870d1
-
-    //! @brief Covariance for most recent odometry data
-    //!
-<<<<<<< HEAD
-    bool gps_updated_;
-=======
-    Eigen::MatrixXd latest_odom_covariance_;
->>>>>>> d63870d1
-
-    //! @brief Covariance for most recent GPS/UTM data
-    //!
-<<<<<<< HEAD
-    bool odom_updated_;
-=======
-    Eigen::MatrixXd latest_utm_covariance_;
->>>>>>> d63870d1
-
-    //! @brief Latest GPS data, stored as UTM coords
-    //!
-<<<<<<< HEAD
-    ros::Time gps_update_time_;
-=======
-    tf2::Transform latest_utm_pose_;
->>>>>>> d63870d1
-
-    //! @brief Latest odometry pose data
-    //!
-    tf2::Transform latest_world_pose_;
-
-    //! @brief Parameter that specifies the magnetic declination for the robot's environment.
-    //!
-<<<<<<< HEAD
-    ros::Time odom_update_time_;
-=======
-    double magnetic_declination_;
->>>>>>> d63870d1
-
-    //! @brief Timestamp of the latest good odometry message
-    //!
-    //! We assign this value to the timestamp of the odometry message that we output
-    //!
-<<<<<<< HEAD
-    double yaw_offset_;
-=======
-    ros::Time odom_update_time_;
->>>>>>> d63870d1
-
-    //! @brief Whether or not we have new odometry data
-    //!
-    //! If we're creating filtered GPS messages, then we only want to broadcast them when new odometry data arrives.
-    //!
-<<<<<<< HEAD
-    bool zero_altitude_;
-=======
-    bool odom_updated_;
->>>>>>> d63870d1
-
-    //! @brief Whether or not we publish filtered GPS messages
-    //!
-    bool publish_gps_;
-
-    //! @brief Transform buffer for managing coordinate transforms
-    //!
-<<<<<<< HEAD
-    bool use_odometry_yaw_;
-=======
-    tf2_ros::Buffer tf_buffer_;
->>>>>>> d63870d1
-
-    //! @brief Transform listener for receiving transforms
-    //!
-<<<<<<< HEAD
-    bool use_manual_datum_;
-=======
-    tf2_ros::TransformListener tf_listener_;
->>>>>>> d63870d1
-
-    //! @brief Whether or not we've computed a good heading
-    //!
-<<<<<<< HEAD
-    std::string base_link_frame_id_;
-=======
-    bool transform_good_;
->>>>>>> d63870d1
 
     //! @brief Latest IMU orientation
     //!
-<<<<<<< HEAD
-    std::string world_frame_id_;
-=======
     tf2::Quaternion transform_orientation_;
->>>>>>> d63870d1
 
     //! @brief Holds the UTM pose that is used to compute the transform
     //!
-<<<<<<< HEAD
-    std::string utm_zone_;
-=======
     tf2::Transform transform_utm_pose_;
->>>>>>> d63870d1
 
     //! @brief Latest IMU orientation
     //!
-<<<<<<< HEAD
-    tf2::Transform latest_world_pose_;
-=======
     tf2::Transform transform_world_pose_;
->>>>>>> d63870d1
 
     //! @brief Whether we get our datum from the first GPS message or from the set_datum
     //! service/parameter
     //!
-<<<<<<< HEAD
-    tf2::Transform latest_utm_pose_;
-=======
     bool use_manual_datum_;
->>>>>>> d63870d1
 
     //! @brief Whether we get the transform's yaw from the odometry or IMU source
     //!
-<<<<<<< HEAD
-    tf2::Transform transform_utm_pose_;
-=======
     bool use_odometry_yaw_;
->>>>>>> d63870d1
 
     //! @brief Used for publishing the static world_frame->utm transform
     //!
-<<<<<<< HEAD
-    tf2::Transform transform_world_pose_;
-=======
     tf2_ros::StaticTransformBroadcaster utm_broadcaster_;
->>>>>>> d63870d1
 
     //! @brief Stores the yaw we need to compute the transform
     //!
-<<<<<<< HEAD
-    tf2::Quaternion transform_orientation_;
-=======
     double utm_odom_tf_yaw_;
->>>>>>> d63870d1
 
     //! @brief Holds the UTM->odom transform
     //!
-<<<<<<< HEAD
-    Eigen::MatrixXd latest_utm_covariance_;
-=======
     tf2::Transform utm_world_transform_;
->>>>>>> d63870d1
 
     //! @brief Holds the odom->UTM transform for filtered GPS broadcast
     //!
-<<<<<<< HEAD
-    Eigen::MatrixXd latest_odom_covariance_;
-=======
     tf2::Transform utm_world_trans_inverse_;
->>>>>>> d63870d1
 
     //! @brief UTM zone as determined after transforming GPS message
     //!
-<<<<<<< HEAD
-    tf2_ros::Buffer tf_buffer_;
-=======
     std::string utm_zone_;
->>>>>>> d63870d1
 
     //! @brief Frame ID of the GPS odometry output
     //!
     //! This will just match whatever your odometry message has
     //!
-<<<<<<< HEAD
-    tf2_ros::TransformListener tf_listener_;
-=======
     std::string world_frame_id_;
->>>>>>> d63870d1
 
     //! @brief IMU's yaw offset
     //!
-<<<<<<< HEAD
-    tf2_ros::StaticTransformBroadcaster utm_broadcaster_;
-=======
     //! Your IMU should read 0 when facing *magnetic* north. If it doesn't, this (parameterized) value gives the offset
     //! (NOTE: if you have a magenetic declination, use the parameter setting for that).
     //!
     double yaw_offset_;
->>>>>>> d63870d1
 
     //! @brief Whether or not to report 0 altitude
     //!
     //! If this parameter is true, we always report 0 for the altitude of the converted GPS odometry message.
     //!
-<<<<<<< HEAD
-    tf2::Transform utm_world_transform_;
-=======
     bool zero_altitude_;
->>>>>>> d63870d1
 
     //! @brief Computes the transform from the UTM frame to the odom frame
     //!
-<<<<<<< HEAD
-    tf2::Transform utm_world_trans_inverse_;
-=======
     void computeTransform();
->>>>>>> d63870d1
 
     //! @brief Callback for the datum service
     //!
@@ -354,20 +238,12 @@
     //! @brief Converts the odometry data back to GPS and broadcasts it
     //! @param[out] filtered_gps The NavSatFix message to prepare
     //!
-<<<<<<< HEAD
-    bool prepareGpsOdometry(nav_msgs::Odometry &gps_odom);
-=======
     bool prepareFilteredGps(sensor_msgs::NavSatFix &filtered_gps);
->>>>>>> d63870d1
 
     //! @brief Prepares the GPS odometry message before sending
     //! @param[out] gps_odom The odometry message to prepare
     //!
-<<<<<<< HEAD
-    bool prepareFilteredGps(sensor_msgs::NavSatFix &filtered_gps);
-=======
     bool prepareGpsOdometry(nav_msgs::Odometry &gps_odom);
->>>>>>> d63870d1
 
     //! @brief Used for setting the GPS data that will be used to compute the transform
     //! @param[in] msg The NavSatFix message to use in the transform
