--- conflicted
+++ resolved
@@ -19,27 +19,17 @@
 
 # use velocity measurements from odomatry to improve accuracy (better just use velocities than velocisiton+positions)
 odom0: /odom
-<<<<<<< HEAD
-## x, y, z, roll, pitch, yaw, vx, vy, vz, vroll, vpitch, vyaw, ax, ay, az.
-#
-odom0_config: [false, false, false,
-=======
+
 odom0_config: [false, false,  false,
->>>>>>> 536014b3
                false, false, true,
                true, true, false,
                false, false, true,
                false, false, false]
-<<<<<<< HEAD
-odom0_differential: false
-=======
-odom0_differential: true #TODO change to false since using velocity data and use vz=vyaw instead of yaw! (if still use AMCl, otherwise fuse yaw)
->>>>>>> 536014b3
-
+odom0_differential: false #TODO change to false since using velocity data and use vz=vyaw instead of yaw! (if still use AMCl, otherwise fuse yaw)
 odom0_relative: false
 
 
-pose0: /optical_origin
+pose0: /optical_localization
 pose0_config: [true,  true,  false,
                false, false, false,
                false, false, false,
@@ -50,7 +40,7 @@
 # pose0_rejection_threshold: 3
 #pose0_queue_size: 5
 
-<<<<<<< HEAD
+
 #pose1: /amcl_pose
 #pose1_config: [true, true,  false,
 #               false, false, true,
@@ -59,16 +49,6 @@
 #               false, false, false]
 #pose1_differential: false
 #pose1_relative: false
-=======
-pose1: /amcl_pose
-pose1_config: [true, true,  false,
-               false, false, true,
-               true, true, false,
-               false, false, false,
-               false, false, false] # TODO amcl doesn't provide velocities!
-pose1_differential: false
-pose1_relative: false
->>>>>>> 536014b3
 #pose1_queue_size: 5
 #pose1_nodelay: false
 
@@ -88,22 +68,6 @@
                            0,    0,    0,    0,    0,    0,    0,     0,     0,    0,    0,    0,    0,    0.01, 0,
                            0,    0,    0,    0,    0,    0,    0,     0,     0,    0,    0,    0,    0,    0,    0.0001]
 
-# process_noise_covariance: [3e-8, 0,    0,    0,    0,    0,    0,     0,     0,    0,    0,    0,    0,    0,    0,
-#                            0,    3e-8,    0,    0,    0,    0,    0,     0,     0,    0,    0,    0,    0,    0,    0,
-#                            0,    0,    3e-8, 0,    0,    0,    0,     0,     0,    0,    0,    0,    0,    0,    0,
-#                            0,    0,    0,    1e-7, 0,    0,    0,     0,     0,    0,    0,    0,    0,    0,    0,
-#                            0,    0,    0,    0,    1e-7, 0,    0,     0,     0,    0,    0,    0,    0,    0,    0,
-#                            0,    0,    0,    0,    0,    1e-12, 0,     0,     0,    0,    0,    0,    0,    0,    0,
-#                            0,    0,    0,    0,    0,    0,    1e-9, 0,     0,    0,    0,    0,    0,    0,    0,
-#                            0,    0,    0,    0,    0,    0,    0,     1e-9, 0,    0,    0,    0,    0,    0,    0,
-#                            0,    0,    0,    0,    0,    0,    0,     0,     1e-9, 0,    0,    0,    0,    0,    0,
-#                            0,    0,    0,    0,    0,    0,    0,     0,     0,    1e-7, 0,    0,    0,    0,    0,
-#                            0,    0,    0,    0,    0,    0,    0,     0,     0,    0,    1e-7, 0,    0,    0,    0,
-#                            0,    0,    0,    0,    0,    0,    0,     0,     0,    0,    0,    1e-12, 0,    0,    0,
-#                            0,    0,    0,    0,    0,    0,    0,     0,     0,    0,    0,    0,    0.01, 0,    0,
-#                            0,    0,    0,    0,    0,    0,    0,     0,     0,    0,    0,    0,    0,    0.01, 0,
-#                            0,    0,    0,    0,    0,    0,    0,     0,     0,    0,    0,    0,    0,    0,    0.0001]
-
 initial_estimate_covariance: [1e-9, 0,    0,    0,    0,    0,    0,    0,    0,    0,     0,     0,     0,    0,    0,
                               0,    1e-9, 0,    0,    0,    0,    0,    0,    0,    0,     0,     0,     0,    0,    0,
                               0,    0,    1e-9, 0,    0,    0,    0,    0,    0,    0,     0,     0,     0,    0,    0,
